from tapiriik.database import db
from tapiriik.services import Service, APIException, APIAuthorizationException, ServiceException
from datetime import datetime, timedelta
import sys
import os
import traceback
import pprint

def _formatExc():
    print("Dumping exception")
    exc_type, exc_value, exc_traceback = sys.exc_info()
    tb = exc_traceback
    while tb.tb_next:
        tb = tb.tb_next
    frame = tb.tb_frame
    return '\n'.join(traceback.format_exception(exc_type, exc_value, exc_traceback)) + "\nLOCALS:\n" + '\n'.join([str(k) + "=" + pprint.pformat(v) for k, v in frame.f_locals.items()])
    del tb


class Sync:

    SyncInterval = timedelta(hours=1)
    MinimumSyncInterval = timedelta(minutes=2)

    def ScheduleImmediateSync(user, exhaustive=None):
        if exhaustive is None:
            db.users.update({"_id": user["_id"]}, {"$set": {"NextSynchronization": datetime.utcnow()}})
        else:
            db.users.update({"_id": user["_id"]}, {"$set": {"NextSynchronization": datetime.utcnow(), "NextSyncIsExhaustive": exhaustive}})

    def SetNextSyncIsExhaustive(user, exhaustive=False):
        db.users.update({"_id": user["_id"]}, {"$set": {"NextSyncIsExhaustive": exhaustive}})

    def _determineRecipientServices(activity, allConnections):
        recipientServices = allConnections
        recipientServices = [conn for conn in recipientServices if activity.Type in Service.FromID(conn["Service"]).SupportedActivities
                                                                and ("SynchronizedActivities" not in conn or not [x for x in activity.UIDs if x in conn["SynchronizedActivities"]])
                                                                and conn not in [x["Connection"] for x in activity.UploadedTo]]
        return recipientServices

    def _fromSameService(activityA, activityB):
        otherSvcs = [y["Connection"]["_id"] for y in activityB.UploadedTo]
        for uploadA in activityA.UploadedTo:
            if uploadA["Connection"]["_id"] in otherSvcs:
                return True
        return False

    def _accumulateActivities(svc, svcActivities, activityList):
        for act in svcActivities:
            act.UIDs = [act.UID]
            if len(act.Waypoints) > 0:
                act.EnsureTZ()
            existElsewhere = [x for x in activityList if x.UID == act.UID or
                              ( not Sync._fromSameService(x, act) and
                                x.StartTime is not None and
                               act.StartTime is not None and
                               (act.StartTime.tzinfo is not None) == (x.StartTime.tzinfo is not None) and
                               abs((act.StartTime-x.StartTime).total_seconds()) < 60 * 3
                               )
                              ]
            if len(existElsewhere) > 0:
                if act.TZ is not None and existElsewhere[0].TZ is None:
                    existElsewhere[0].TZ = act.TZ
                    existElsewhere[0].DefineTZ()
                existElsewhere[0].UploadedTo += act.UploadedTo
                existElsewhere[0].UIDs += act.UIDs  # I think this is merited
                act.UIDs = existElsewhere[0].UIDs  # stop the circular inclusion, not that it matters
                continue
            activityList.append(act)

    def PerformGlobalSync():
        from tapiriik.auth import User
        users = db.users.find({"NextSynchronization": {"$lte": datetime.utcnow()}, "SynchronizationWorker": None})  # mongoDB doesn't let you query by size of array to filter 1- and 0-length conn lists :\
        for user in users:
            syncStart = datetime.utcnow()
            try:
                Sync.PerformUserSync(user, "NextSyncIsExhaustive" in user and user["NextSyncIsExhaustive"] is True)
            except SynchronizationConcurrencyException:
                pass  # another worker picked them
            else:
                nextSync = None
                if User.HasActivePayment(user):
                    nextSync = datetime.utcnow() + Sync.SyncInterval
                db.users.update({"_id": user["_id"]}, {"$set": {"NextSynchronization": nextSync, "LastSynchronization": datetime.utcnow()}, "$unset": {"NextSyncIsExhaustive": None}})
                syncTime = (datetime.utcnow() - syncStart).total_seconds()
                db.sync_worker_stats.insert({"Timestamp": datetime.utcnow(), "Worker": os.getpid(), "TimeTaken": syncTime})

    def PerformUserSync(user, exhaustive=False):
        from tapiriik.auth import User
        connectedServiceIds = [x["ID"] for x in user["ConnectedServices"]]

        if len(connectedServiceIds) <= 1:
            return  # nothing's going anywhere anyways

        # mark this user as in-progress
        db.users.update({"_id": user["_id"], "SynchronizationWorker": None}, {"$set": {"SynchronizationWorker": os.getpid(), "SynchronizationProgress": 0}})
        lockCheck = db.users.find_one({"_id": user["_id"], "SynchronizationWorker": os.getpid()})
        if lockCheck is None:
            raise SynchronizationConcurrencyException  # failed to get lock

        print ("Beginning sync for " + str(user["_id"]) + " at " + datetime.now().ctime())

        serviceConnections = list(db.connections.find({"_id": {"$in": connectedServiceIds}}))
        activities = []

        excludedServices = []

        tempSyncErrors = {}

        for conn in serviceConnections:
            tempSyncErrors[conn["_id"]] = []
            conn["SyncErrors"] = []
            svc = Service.FromID(conn["Service"])
            try:
                print ("\tRetrieving list from " + svc.ID)
                svcActivities = svc.DownloadActivityList(conn, exhaustive)
            except APIAuthorizationException as e:
                tempSyncErrors[conn["_id"]].append({"Step": SyncStep.List, "Type": SyncError.NotAuthorized, "Message": e.Message + "\n" + _formatExc(), "Code": e.Code})
                excludedServices.append(conn["_id"])
                continue
            except ServiceException as e:
                tempSyncErrors[conn["_id"]].append({"Step": SyncStep.List, "Type": SyncError.Unknown, "Message": e.Message + "\n" + _formatExc(), "Code": e.Code})
                excludedServices.append(conn["_id"])
                continue
            except Exception as e:
                tempSyncErrors[conn["_id"]].append({"Step": SyncStep.List, "Type": SyncError.System, "Message": _formatExc()})
                excludedServices.append(conn["_id"])
                continue
            Sync._accumulateActivities(svc, svcActivities, activities)

        origins = db.activity_origins.find({"ActivityUID": {"$in": [x.UID for x in activities]}})

        for activity in activities:
            if len(activity.UploadedTo) == 1:
                # we can log the origin of this activity
                db.activity_origins.update({"ActivityID": activity.UID}, {"ActivityUID": activity.UID, "Origin": {"Service": activity.UploadedTo[0]["Connection"]["Service"], "ExternalID": activity.UploadedTo[0]["Connection"]["ExternalID"]}}, upsert=True)
                activity.Origin = activity.UploadedTo[0]["Connection"]
            else:
                knownOrigin = [x for x in origins if x["ActivityUID"] == activity.UID]
                if len(knownOrigin) > 0:
                    activity.Origin = [x for x in serviceConnections if knownOrigin[0]["Origin"]["Service"] == x["Service"] and knownOrigin[0]["Origin"]["ExternalID"] == x["ExternalID"]][0]
            print ("\t" + str(activity) + " " + str(activity.UID[:3]) + " from " + str([x["Connection"]["Service"] for x in activity.UploadedTo]))

        totalActivities = len(activities)
        processedActivities = 0
        for activity in activities:
            # we won't need this now, but maybe later
            db.connections.update({"_id": {"$in": [x["Connection"]["_id"] for x in activity.UploadedTo]}},
                                  {"$addToSet": {"SynchronizedActivities": activity.UID}},
                                  multi=True)

            recipientServices = Sync._determineRecipientServices(activity, serviceConnections)
            if len(recipientServices) == 0:
                totalActivities -= 1  # doesn't count
                continue

            # this is after the above exit point since it's the most frequent case - want to avoid DB churn
            if totalActivities <= 0:
                syncProgress = 1
            else:
                syncProgress = max(0, min(1, processedActivities / totalActivities))

            db.users.update({"_id": user["_id"]}, {"$set": {"SynchronizationProgress": syncProgress}})

            # download the full activity record
            print("\tActivity " + str(activity.UID) + " to " + str([x["Service"] for x in recipientServices]))
            act = None
            for dlSvcUploadRec in activity.UploadedTo:

                dlSvcRecord = dlSvcUploadRec["Connection"]  # I guess in the future we could smartly choose which for >1, or at least roll over on error
                dlSvc = Service.FromID(dlSvcRecord["Service"])
                print("\t from " + dlSvc.ID)
                try:
                    act = dlSvc.DownloadActivity(dlSvcRecord, activity)
                except APIAuthorizationException as e:
                    tempSyncErrors[dlSvcRecord["_id"]].append({"Step": SyncStep.Download, "Type": SyncError.NotAuthorized, "Message": e.Message + "\n" + _formatExc(), "Code": e.Code})
                    continue
                except ServiceException as e:
                    tempSyncErrors[dlSvcRecord["_id"]].append({"Step": SyncStep.Download, "Type": SyncError.Unknown, "Message": e.Message + "\n" + _formatExc(), "Code": e.Code})
                    continue
                except Exception as e:
                    tempSyncErrors[dlSvcRecord["_id"]].append({"Step": SyncStep.Download, "Type": SyncError.System, "Message": _formatExc()})
                    continue
                else:
                    try:
                        act.CheckSanity()
                    except:
                        tempSyncErrors[dlSvcRecord["_id"]].append({"Step": SyncStep.Download, "Type": SyncError.System, "Message": _formatExc()})
                        act = None
                        continue
                    else:
                        break  # succesfully got the activity + passed sanity checks, can stop now

            if act is None:  # couldn't download it from anywhere
                processedActivities += 1  # we tried
                continue

            for destinationSvcRecord in recipientServices:
                if destinationSvcRecord["_id"] in excludedServices:
                    print("\t\tExcluded " + destinationSvcRecord["Service"])
                    continue  # we don't know for sure if it needs to be uploaded, hold off for now
                flowException = False
                if hasattr(activity, "Origin"):
                    # we know the activity origin - do a more intuitive flow exception check
                    if User.CheckFlowException(user, activity.Origin, destinationSvcRecord):
                        flowException = True
                else:
                    for src in [x["Connection"] for x in activity.UploadedTo]:
                        if User.CheckFlowException(user, src, destinationSvcRecord):
                            flowException = True
                            break
                    #  this isn't an absolute failure - it's possible we could still take an indirect route
                    #  at this point there's no knowledge of the origin of this activity, so this behaviour would happen anyways at the next sync
                    if flowException:
                        for secondLevelSrc in [x for x in recipientServices if x != destinationSvcRecord]:
                            if not User.CheckFlowException(user, secondLevelSrc, destinationSvcRecord):
                                flowException = False
                                break
                if flowException:
                    print("\t\tFlow exception for " + destinationSvcRecord["Service"])
                    continue

                destSvc = Service.FromID(destinationSvcRecord["Service"])
                if destSvc.RequiresConfiguration and not Service.HasConfiguration(destinationSvcRecord):
                    continue  # not configured, so we won't even try
                try:
                    print("\t\tUploading to " + destSvc.ID)
                    destSvc.UploadActivity(destinationSvcRecord, act)
                except APIAuthorizationException as e:
                    tempSyncErrors[destinationSvcRecord["_id"]].append({"Step": SyncStep.Upload, "Type": SyncError.NotAuthorized, "Message": e.Message + "\n" + _formatExc(), "Code": e.Code})
                except ServiceException as e:
                    tempSyncErrors[destinationSvcRecord["_id"]].append({"Step": SyncStep.Upload, "Type": SyncError.Unknown, "Message": e.Message + "\n" + _formatExc(), "Code": e.Code})
                except Exception as e:
                    tempSyncErrors[destinationSvcRecord["_id"]].append({"Step": SyncStep.Upload, "Type": SyncError.System, "Message": _formatExc()})
                else:
                    # flag as successful
                    db.connections.update({"_id": destinationSvcRecord["_id"]},
                                          {"$addToSet": {"SynchronizedActivities": activity.UID}})

                    db.sync_stats.update({"ActivityID": activity.UID}, {"$inc": {"Destinations": 1}, "$set": {"Distance": activity.Distance, "Timestamp": datetime.utcnow()}}, upsert=True)

<<<<<<< HEAD
            processedActivities += 1

=======
        allSyncErrors = []
>>>>>>> c013db18
        for conn in serviceConnections:
            db.connections.update({"_id": conn["_id"]}, {"$set": {"SyncErrors": tempSyncErrors[conn["_id"]]}})
            allSyncErrors += tempSyncErrors[conn["_id"]]

        # unlock the row
<<<<<<< HEAD
        db.users.update({"_id": user["_id"], "SynchronizationWorker": os.getpid()}, {"$unset": {"SynchronizationWorker": None, "SynchronizationProgress": None}})
        print("Finished sync for " + str(user["_id"]))
=======
        db.users.update({"_id": user["_id"], "SynchronizationWorker": os.getpid()}, {"$unset": {"SynchronizationWorker": None}, "$set": {"SyncErrorCount": len(allSyncErrors)}})
        print("Finished sync for " + str(user["_id"]) + " at " + datetime.now().ctime())
>>>>>>> c013db18


class SynchronizationConcurrencyException(Exception):
    pass


class SyncStep:
    List = "list"
    Download = "download"
    Upload = "upload"


class SyncError:
    System = "system"
    Unknown = "unkown"
    NotAuthorized = "authorization"<|MERGE_RESOLUTION|>--- conflicted
+++ resolved
@@ -5,6 +5,7 @@
 import os
 import traceback
 import pprint
+
 
 def _formatExc():
     print("Dumping exception")
@@ -239,24 +240,16 @@
 
                     db.sync_stats.update({"ActivityID": activity.UID}, {"$inc": {"Destinations": 1}, "$set": {"Distance": activity.Distance, "Timestamp": datetime.utcnow()}}, upsert=True)
 
-<<<<<<< HEAD
             processedActivities += 1
 
-=======
         allSyncErrors = []
->>>>>>> c013db18
         for conn in serviceConnections:
             db.connections.update({"_id": conn["_id"]}, {"$set": {"SyncErrors": tempSyncErrors[conn["_id"]]}})
             allSyncErrors += tempSyncErrors[conn["_id"]]
 
         # unlock the row
-<<<<<<< HEAD
-        db.users.update({"_id": user["_id"], "SynchronizationWorker": os.getpid()}, {"$unset": {"SynchronizationWorker": None, "SynchronizationProgress": None}})
-        print("Finished sync for " + str(user["_id"]))
-=======
-        db.users.update({"_id": user["_id"], "SynchronizationWorker": os.getpid()}, {"$unset": {"SynchronizationWorker": None}, "$set": {"SyncErrorCount": len(allSyncErrors)}})
+        db.users.update({"_id": user["_id"], "SynchronizationWorker": os.getpid()}, {"$unset": {"SynchronizationWorker": None, "SynchronizationProgress": None}, "$set": {"SyncErrorCount": len(allSyncErrors)}})
         print("Finished sync for " + str(user["_id"]) + " at " + datetime.now().ctime())
->>>>>>> c013db18
 
 
 class SynchronizationConcurrencyException(Exception):
