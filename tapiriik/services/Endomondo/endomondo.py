from tapiriik.settings import WEB_ROOT, AGGRESSIVE_CACHE
from tapiriik.services.service_base import ServiceAuthenticationType, ServiceBase
from tapiriik.database import cachedb
from tapiriik.services.interchange import UploadedActivity, ActivityType, Waypoint, WaypointType, Location
from tapiriik.services.api import APIException, APIAuthorizationException

from django.core.urlresolvers import reverse
from datetime import datetime, timedelta
import requests
import pytz
import re
import zlib
import os



class EndomondoService(ServiceBase):
    ID = "endomondo"
    DisplayName = "Endomondo"
    AuthenticationType = ServiceAuthenticationType.UsernamePassword
    UserProfileURL = "http://www.endomondo.com/profile/{0}"

    _activityMappings = {
        0:  ActivityType.Running,
        2:  ActivityType.Cycling,  # the order of these matters since it picks the first match for uploads
        1:  ActivityType.Cycling,
        3:  ActivityType.MountainBiking,
        4:  ActivityType.Skating,
        6:  ActivityType.CrossCountrySkiing,
        7:  ActivityType.DownhillSkiing,
        8:  ActivityType.Snowboarding,
        11: ActivityType.Rowing,
        9:  ActivityType.Rowing,  # canoeing
        18: ActivityType.Walking,
        14: ActivityType.Walking,  # fitness walking
        16: ActivityType.Hiking,
        17: ActivityType.Hiking,  # orienteering
        20: ActivityType.Swimming,
        40: ActivityType.Swimming,  # scuba diving
        22: ActivityType.Other,
        92: ActivityType.Wheelchair
    }

    _reverseActivityMappings = {  # so that ambiguous events get mapped back to reasonable types
        0:  ActivityType.Running,
        2:  ActivityType.Cycling,
        3:  ActivityType.MountainBiking,
        4:  ActivityType.Skating,
        6:  ActivityType.CrossCountrySkiing,
        7:  ActivityType.DownhillSkiing,
        8:  ActivityType.Snowboarding,
        11: ActivityType.Rowing,
        18: ActivityType.Walking,
        16: ActivityType.Hiking,
        20: ActivityType.Swimming,
        22: ActivityType.Other,
        92: ActivityType.Wheelchair
    }

    SupportedActivities = list(_activityMappings.values())
    SupportsHR = True
    SupportsCalories = False  # not inside the activity? p.sure it calculates this after the fact anyways

    def WebInit(self):
        self.UserAuthorizationURL = WEB_ROOT + reverse("auth_simple", kwargs={"service": "endomondo"})

    def _parseKVP(self, data):
        out = {}
        for line in data.split("\n"):
            if line == "OK":
                continue
            match = re.match("(?P<key>[^=]+)=(?P<val>.+)$", line)
            if match is None:
                continue
            out[match.group("key")] = match.group("val")
        return out

    def Authorize(self, email, password):
        params = {"email": email, "password": password, "v": "2.4", "action": "pair", "deviceId": "TAP-SYNC-" + email.lower(), "country": "N/A"}  # note to future self: deviceId can't change intra-account otherwise we'll get different tokens back

        resp = requests.get("https://api.mobile.endomondo.com/mobile/auth", params=params)
        print("response: " + resp.text + str(resp.status_code))
        if resp.text.strip() == "USER_UNKNOWN" or resp.text.strip() == "USER_EXISTS_PASSWORD_WRONG":
            raise APIAuthorizationException("Invalid login")
        data = self._parseKVP(resp.text)
        return (data["userId"], {"AuthToken": data["authToken"], "SecureToken": data["secureToken"]})

    def RevokeAuthorization(self, serviceRecord):
        #  you can't revoke the tokens endomondo distributes :\
        pass

    def _downloadRawTrackRecord(self, serviceRecord, trackId):
        params = {"authToken": serviceRecord.Authorization["AuthToken"], "trackId": trackId}
        response = requests.get("http://api.mobile.endomondo.com/mobile/readTrack", params=params)
        return response.text

    def _populateActivityFromTrackRecord(self, activity, recordText, minimumWaypoints=False):
        activity.Waypoints = []
        ###       1ST RECORD      ###
        # userID;
        # timestamp - create date?;
        # type? W=1st
        # User name;
        # activity name;
        # activity type;
        # another timestamp - start time of event?;
        # duration.00;
        # distance (km);
        # kcal;
        #;
        # max alt;
        # min alt;
        # max HR;
        # avg HR;

        ###     TRACK RECORDS     ###
        # timestamp;
        # type (2=start, 3=end, 0=pause, 1=resume);
        # latitude;
        # longitude;
        #;
        #;
        # alt;
        # hr;
        wptsWithLocation = False
        wptsWithNonZeroAltitude = False
        rows = recordText.split("\n")
        for row in rows:
            if row == "OK" or len(row) == 0:
                continue
            split = row.split(";")
            if split[2] == "W":
                # init record
                activity.Distance = float(split[8]) * 1000 if split[8] != "" else None

                activity.Name = split[4]
            else:
                wp = Waypoint()
                if split[1] == "2":
                    wp.Type = WaypointType.Start
                elif split[1] == "3":
                    wp.Type = WaypointType.End
                elif split[1] == "0":
                    wp.Type = WaypointType.Pause
                elif split[1] == "1":
                    wp.Type = WaypointType.Resume
                else:
                    wp.Type == WaypointType.Regular

                if split[0] == "":
                    continue  # no timestamp, for whatever reason
                wp.Timestamp = pytz.utc.localize(datetime.strptime(split[0], "%Y-%m-%d %H:%M:%S UTC"))  # it's like this as opposed to %z so I know when they change things (it'll break)
                if split[2] != "":
                    wp.Location = Location(float(split[2]), float(split[3]), None)
                    if wp.Location.Latitude is not None and wp.Location.Latitude is not None:
                        wptsWithLocation = True
                    if split[6] != "":
                        wp.Location.Altitude = float(split[6])  # why this is missing: who knows?
                        if wp.Location.Altitude != 0:
                            wptsWithNonZeroAltitude = True

                if split[7] != "":
                    wp.HR = float(split[7])
                activity.Waypoints.append(wp)
                if wptsWithLocation and minimumWaypoints:
                    break

        if wptsWithLocation:
            activity.EnsureTZ()
            if not wptsWithNonZeroAltitude:  # do this here so, should the activity run near sea level, altitude data won't be spotty
                for x in activity.Waypoints:  # clear waypoints of altitude data if all of them were logged at 0m (invalid)
                    if x.Location is not None:
                        x.Location.Altitude = None
        else:
            activity.Waypoints = []  # practically speaking

    def DownloadActivityList(self, serviceRecord, exhaustive=False):

        activities = []
        earliestDate = None
        earliestFirstPageDate = None
        paged = False

        while True:
            before = "" if earliestDate is None else earliestDate.astimezone(pytz.utc).strftime("%Y-%m-%d %H:%M:%S UTC")
            params = {"authToken": serviceRecord.Authorization["AuthToken"], "maxResults": 45, "before": before}
            print("Req with " + str(params))
            response = requests.get("http://api.mobile.endomondo.com/mobile/api/workout/list", params=params)
            if response.status_code != 200:
                if response.status_code == 401 or response.status_code == 403:
                    raise APIAuthorizationException("No authorization to retrieve activity list")
                raise APIException("Unable to retrieve activity list " + str(response))
            data = response.json()
            for act in data["data"]:
                startTime = pytz.utc.localize(datetime.strptime(act["start_time"], "%Y-%m-%d %H:%M:%S UTC"))
                if earliestDate is None or startTime < earliestDate:  # probably redundant, I would assume it works out the TZes...
                    earliestDate = startTime
                print("activity pre")
                if not act["has_points"]:
                    print("\t no pts")
                    continue  # it'll break strava, which needs waypoints to find TZ. Meh
                if "tracking" in act and act["tracking"]:
                    print("\t tracking")
                    continue  # come back once they've completed the activity
                activity = UploadedActivity()
                activity.StartTime = startTime
                activity.EndTime = activity.StartTime + timedelta(0, round(act["duration_sec"]))
                print ("\tActivity s/t " + str(activity.StartTime))
                # attn service makers: why #(*%$ can't you all agree to use naive local time. So much simpler.
                cachedTrackData = cachedb.endomondo_activity_cache.find_one({"TrackID": act["id"]})
                if cachedTrackData is None:
<<<<<<< HEAD
                    data = self._downloadRawTrackRecord(serviceRecord, act["id"])
                    self._populateActivityFromTrackRecord(activity, data, minimumWaypoints=True)
                    cachedTrackData = {"Owner": serviceRecord["ExternalID"], "TrackID": act["id"], "Data": data, "StartTime": activity.StartTime}
                    if not paged or AGGRESSIVE_CACHE:  # Don't cache stuff that we won't need in the immediate future.
                        cachedb.endomondo_activity_cache.insert(cachedTrackData)
                else:
                    self._populateActivityFromTrackRecord(activity, cachedTrackData["Data"], minimumWaypoints=True)
                activity.Waypoints = []
=======
                    cachedTrackData = {"Owner": serviceRecord.ExternalID, "TrackID": act["id"], "Data": self._downloadRawTrackRecord(serviceRecord, act["id"])}
                    cachedb.endomondo_activity_cache.insert(cachedTrackData)

                self._populateActivityFromTrackRecord(activity, cachedTrackData["Data"])

                if len(activity.Waypoints) <= 1:
                    continue  # this can happen here if there are no timestamps/locations on the waypoints, or if only one waypoint is there (a weird condition)

>>>>>>> 8da33cfc
                if int(act["sport"]) in self._activityMappings:
                    activity.Type = self._activityMappings[int(act["sport"])]

                activity.UploadedTo = [{"Connection": serviceRecord, "ActivityID": act["id"], "ActivityData": cachedTrackData["Data"]}]
                activity.CalculateUID()
                activities.append(activity)
            if not paged:
                earliestFirstPageDate = earliestDate
            if not exhaustive or ("more" in data and data["more"] is False):
                break
            else:
                paged = True
        if not AGGRESSIVE_CACHE:
            cachedb.endomondo_activity_cache.remove({"Owner": serviceRecord["ExternalID"], "$or":[{"StartTime":{"$lt": earliestFirstPageDate}}, {"StartTime":{"$exists": False}}]})
        return activities

    def DownloadActivity(self, serviceRecord, activity):
        activityData = [x["ActivityData"] for x in activity.UploadedTo if x["Connection"] == serviceRecord][0]
        self._populateActivityFromTrackRecord(activity, activityData)
        [x for x in activity.UploadedTo if x["Connection"] == serviceRecord][0].pop("ActivityData")
        if len(activity.Waypoints) <= 1:
            activity.Exclude = True
            return activity
        return activity  # the activity is fully populated at this point, thanks to meh API design decisions

    def UploadActivity(self, serviceRecord, activity):
        #http://api.mobile.endomondo.com/mobile/track?authToken=token&workoutId=2013-02-27%2020:51:45%20EST&sport=18&duration=0.08&calories=0.00&hydration=0.00&goalType=BASIC&goalType=DISTANCE&goalDistance=0.000000&deflate=true&audioMessage=true
        #...later...
        #http://api.mobile.endomondo.com/mobile/track?authToken=token&workoutId=2013-02-27%2020:51:45%20EST&sport=18&duration=23.04&calories=0.81&hydration=0.00&goalType=BASIC&goalType=DISTANCE&goalDistance=0.000000&deflate=true&audioMessage=false
        sportId = [k for k, v in self._reverseActivityMappings.items() if v == activity.Type]
        if len(sportId) == 0:
            raise ValueError("Endomondo service does not support activity type " + activity.Type)
        else:
            sportId = sportId[0]
        params = {"authToken": serviceRecord.Authorization["AuthToken"], "sport": sportId, "workoutId": "tap-sync-" + str(os.getpid()) + "-" + activity.UID + "-" + activity.UploadedTo[0]["Connection"].Service.ID, "deflate": "true", "duration": (activity.EndTime - activity.StartTime).total_seconds(), "distance": activity.Distance / 1000 if activity.Distance is not None else None}
        data = self._createUploadData(activity)
        data = zlib.compress(data.encode("ASCII"))
        response = requests.get("http://api.mobile.endomondo.com/mobile/track", params=params, data=data)
        print(response.text)
        if response.status_code != 200:
            raise APIException("Could not upload activity " + response.text)

    def _createUploadData(self, activity):
        activity.EnsureTZ()

        #same format as they're downloaded afaik
        scsv = []
        for wp in activity.Waypoints:
            line = []
            for x in range(9):
                line.append("")

            line[0] = wp.Timestamp.astimezone(pytz.utc).strftime("%Y-%m-%d %H:%M:%S UTC")  # who knows that's on the other end
            line[1] = ({
                WaypointType.Pause: "0",
                WaypointType.Resume: "1",
                WaypointType.Start: "2",
                WaypointType.End: "3",
                WaypointType.Regular: "",
                WaypointType.Lap: ""  # Endomondo has no lap tracking
                }[wp.Type])

            if wp.Location is not None:
                line[2] = str(wp.Location.Latitude) if wp.Location.Latitude is not None else ""
                line[3] = str(wp.Location.Longitude) if wp.Location.Longitude is not None else ""
                if wp.Location.Altitude is not None:
                    line[6] = str(wp.Location.Altitude)

            if wp.HR is not None:
                line[7] = str(wp.HR)
            scsv.append(";".join(line))
        return "\n".join(scsv)

    def DeleteCachedData(self, serviceRecord):
        cachedb.endomondo_activity_cache.remove({"Owner": serviceRecord.ExternalID})<|MERGE_RESOLUTION|>--- conflicted
+++ resolved
@@ -209,25 +209,14 @@
                 # attn service makers: why #(*%$ can't you all agree to use naive local time. So much simpler.
                 cachedTrackData = cachedb.endomondo_activity_cache.find_one({"TrackID": act["id"]})
                 if cachedTrackData is None:
-<<<<<<< HEAD
                     data = self._downloadRawTrackRecord(serviceRecord, act["id"])
                     self._populateActivityFromTrackRecord(activity, data, minimumWaypoints=True)
-                    cachedTrackData = {"Owner": serviceRecord["ExternalID"], "TrackID": act["id"], "Data": data, "StartTime": activity.StartTime}
+                    cachedTrackData = {"Owner": serviceRecord.ExternalID, "TrackID": act["id"], "Data": data, "StartTime": activity.StartTime}
                     if not paged or AGGRESSIVE_CACHE:  # Don't cache stuff that we won't need in the immediate future.
                         cachedb.endomondo_activity_cache.insert(cachedTrackData)
                 else:
                     self._populateActivityFromTrackRecord(activity, cachedTrackData["Data"], minimumWaypoints=True)
                 activity.Waypoints = []
-=======
-                    cachedTrackData = {"Owner": serviceRecord.ExternalID, "TrackID": act["id"], "Data": self._downloadRawTrackRecord(serviceRecord, act["id"])}
-                    cachedb.endomondo_activity_cache.insert(cachedTrackData)
-
-                self._populateActivityFromTrackRecord(activity, cachedTrackData["Data"])
-
-                if len(activity.Waypoints) <= 1:
-                    continue  # this can happen here if there are no timestamps/locations on the waypoints, or if only one waypoint is there (a weird condition)
-
->>>>>>> 8da33cfc
                 if int(act["sport"]) in self._activityMappings:
                     activity.Type = self._activityMappings[int(act["sport"])]
 
